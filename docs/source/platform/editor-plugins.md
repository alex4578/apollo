--- conflicted
+++ resolved
@@ -155,8 +155,4 @@
 
 <img src="../images/editors/stats.gif" width="80%" style="margin: 5%" alt="Clicking the status bar icon to open the output pane">
 
-<<<<<<< HEAD
-These can be run by typing `cmd+shift+p` then typing `apollo` into the prompt. That will show the two commands which can help teams stay on top of changes to the schema right in their editors
-=======
-If problems persist or the error messages are unhelpful, an [issue](https://github.com/apollographql/apollo-tooling/issues) can be opened on the `apollo-tooling` repository.
->>>>>>> ecbd3b71
+If problems persist or the error messages are unhelpful, an [issue](https://github.com/apollographql/apollo-tooling/issues) can be opened on the `apollo-tooling` repository.